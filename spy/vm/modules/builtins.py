--- conflicted
+++ resolved
@@ -124,7 +124,23 @@
         wam_obj.loc
     )
 
-<<<<<<< HEAD
+@BUILTINS.builtin_func(color='blue', kind='metafunc')
+def w_repr(vm: 'SPyVM', wam_obj: W_MetaArg) -> W_OpSpec:
+    w_T = wam_obj.w_static_T
+    if w_fn := w_T.lookup_func('__repr__'):
+        w_opspec = vm.fast_metacall(w_fn, [wam_obj])
+        return w_opspec
+
+    # this can happen only if you override a __repr__ which returns
+    # OpSpec.NULL
+    t = w_T.fqn.human_name
+    raise SPyError.simple(
+        'W_TypeError',
+        f'cannot call repr(`{t}`)',
+        f'this is `{t}`',
+        wam_obj.loc
+    )
+
 @BUILTINS.builtin_func
 def w_hash_i8(vm: 'SPyVM', w_x: W_I8) -> W_I32:
     if (vm.unwrap_i8(w_x)) == -1:
@@ -170,21 +186,6 @@
     raise SPyError.simple(
         'W_TypeError',
         f"unhashable type '{t}'",
-=======
-@BUILTINS.builtin_func(color='blue', kind='metafunc')
-def w_repr(vm: 'SPyVM', wam_obj: W_MetaArg) -> W_OpSpec:
-    w_T = wam_obj.w_static_T
-    if w_fn := w_T.lookup_func('__repr__'):
-        w_opspec = vm.fast_metacall(w_fn, [wam_obj])
-        return w_opspec
-
-    # this can happen only if you override a __repr__ which returns
-    # OpSpec.NULL
-    t = w_T.fqn.human_name
-    raise SPyError.simple(
-        'W_TypeError',
-        f'cannot call repr(`{t}`)',
->>>>>>> c40ae147
         f'this is `{t}`',
         wam_obj.loc
     )
